/*
 * Copyright (c) 2019 Santanu Sinha <santanu.sinha@gmail.com>
 *
 * Licensed under the Apache License, Version 2.0 (the "License");
 * you may not use this file except in compliance with the License.
 * You may obtain a copy of the License at
 *
 * http://www.apache.org/licenses/LICENSE-2.0
 *
 * Unless required by applicable law or agreed to in writing, software
 * distributed under the License is distributed on an "AS IS" BASIS,
 * WITHOUT WARRANTIES OR CONDITIONS OF ANY KIND, either express or implied.
 * See the License for the specific language governing permissions and
 *  limitations under the License.
 */

package io.appform.dropwizard.actors.actor;

import com.fasterxml.jackson.databind.ObjectMapper;
import com.rabbitmq.client.AMQP;
import com.rabbitmq.client.MessageProperties;
import io.appform.dropwizard.actors.ConnectionRegistry;
import io.appform.dropwizard.actors.base.UnmanagedConsumer;
import io.appform.dropwizard.actors.base.UnmanagedPublisher;
import io.appform.dropwizard.actors.connectivity.RMQConnection;
import io.appform.dropwizard.actors.exceptionhandler.ExceptionHandlingFactory;
import io.appform.dropwizard.actors.retry.RetryStrategyFactory;
import io.dropwizard.lifecycle.Managed;
import lombok.Data;
import lombok.EqualsAndHashCode;
import lombok.ToString;
import lombok.extern.slf4j.Slf4j;
import org.apache.commons.lang3.ClassUtils;

import java.util.Collections;
import java.util.Set;

/**
 * This is a managed wrapper for {@link UnmanagedBaseActor} this is managed and therefore started by D/W.
 */
@Data
@EqualsAndHashCode
@ToString
@Slf4j
public abstract class BaseActor<Message> implements Managed {

    private final UnmanagedBaseActor<Message> actorImpl;
    private final Set<Class<?>> droppedExceptionTypes;

    protected BaseActor(UnmanagedPublisher<Message> publishActor, Set<Class<?>> droppedExceptionTypes) {
        this(publishActor, null, droppedExceptionTypes);
    }

    protected BaseActor(UnmanagedConsumer<Message> consumeActor, Set<Class<?>> droppedExceptionTypes) {
        this(null, consumeActor, droppedExceptionTypes);
    }

    protected BaseActor(UnmanagedPublisher<Message> produceActor,
                        UnmanagedConsumer<Message> consumeActor,
                        Set<Class<?>> droppedExceptionTypes) {
        actorImpl = new UnmanagedBaseActor<>(produceActor, consumeActor);
        this.droppedExceptionTypes = droppedExceptionTypes;
    }

    @Deprecated
    protected BaseActor(
            String name,
            ActorConfig config,
            RMQConnection connection,
            ObjectMapper mapper,
            RetryStrategyFactory retryStrategyFactory,
            ExceptionHandlingFactory exceptionHandlingFactory,
            Class<? extends Message> clazz,
            Set<Class<?>> droppedExceptionTypes) {
        this.droppedExceptionTypes
                = null == droppedExceptionTypes
                ? Collections.emptySet() : droppedExceptionTypes;
        actorImpl = new UnmanagedBaseActor<>(name, config, connection, mapper, retryStrategyFactory,
                exceptionHandlingFactory, clazz,
                this::handle,
                this::isExceptionIgnorable);
    }

    protected BaseActor(
            String name,
            ActorConfig config,
            ConnectionRegistry connectionRegistry,
            ObjectMapper mapper,
            RetryStrategyFactory retryStrategyFactory,
            ExceptionHandlingFactory exceptionHandlingFactory,
            Class<? extends Message> clazz,
            Set<Class<?>> droppedExceptionTypes) {
        this.droppedExceptionTypes
                = null == droppedExceptionTypes
                ? Collections.emptySet() : droppedExceptionTypes;
        actorImpl = new UnmanagedBaseActor<>(name, config, connectionRegistry, mapper, retryStrategyFactory,
                exceptionHandlingFactory, clazz,
                this::handle,
                this::isExceptionIgnorable);
    }

    /*
        Override this method in your code for custom implementation.
     */
    protected boolean handle(Message message, MessageMetadata messageMetadata) throws Exception {
        return handle(message);
    }

<<<<<<< HEAD
    abstract protected boolean handle(Message message);
=======
    /*
        Override this method in your code for custom implementation.
     */
    @Deprecated
    protected boolean handle(Message message) throws Exception {
        throw new UnsupportedOperationException("Either implement this method, or implement the handle(message, messageMetadata) method");
    }
>>>>>>> e42437a8

    protected boolean isExceptionIgnorable(Throwable t) {
        return droppedExceptionTypes
                .stream()
                .anyMatch(exceptionType -> ClassUtils.isAssignable(t.getClass(), exceptionType));
    }

    public final void publishWithDelay(Message message, long delayMilliseconds) throws Exception {
        actorImpl.publishWithDelay(message, delayMilliseconds);
    }

    public final void publish(Message message) throws Exception {
        publish(message, MessageProperties.MINIMAL_PERSISTENT_BASIC);
    }

    public final void publish(Message message, AMQP.BasicProperties properties) throws Exception {
        actorImpl.publish(message, properties);
    }

    public final long pendingMessagesCount() {
        return actorImpl.pendingMessagesCount();
    }

    public final long pendingSidelineMessagesCount() {
        return actorImpl.pendingSidelineMessagesCount();
    }

    @Override
    public void start() throws Exception {
        actorImpl.start();
    }

    @Override
    public void stop() throws Exception {
        actorImpl.stop();
    }
}<|MERGE_RESOLUTION|>--- conflicted
+++ resolved
@@ -106,9 +106,6 @@
         return handle(message);
     }
 
-<<<<<<< HEAD
-    abstract protected boolean handle(Message message);
-=======
     /*
         Override this method in your code for custom implementation.
      */
@@ -116,7 +113,6 @@
     protected boolean handle(Message message) throws Exception {
         throw new UnsupportedOperationException("Either implement this method, or implement the handle(message, messageMetadata) method");
     }
->>>>>>> e42437a8
 
     protected boolean isExceptionIgnorable(Throwable t) {
         return droppedExceptionTypes
