/*
 * Copyright (c) 2019 Santanu Sinha <santanu.sinha@gmail.com>
 *
 * Licensed under the Apache License, Version 2.0 (the "License");
 * you may not use this file except in compliance with the License.
 * You may obtain a copy of the License at
 *
 * http://www.apache.org/licenses/LICENSE-2.0
 *
 * Unless required by applicable law or agreed to in writing, software
 * distributed under the License is distributed on an "AS IS" BASIS,
 * WITHOUT WARRANTIES OR CONDITIONS OF ANY KIND, either express or implied.
 * See the License for the specific language governing permissions and
 *  limitations under the License.
 */

package io.appform.dropwizard.actors.actor;

/**
 *
 */
@FunctionalInterface
public interface MessageHandlingFunction<T, R> {
<<<<<<< HEAD
    R apply(T param) throws Exception;
=======
    R apply(T param, MessageMetadata messageMetadata) throws Exception;
>>>>>>> e42437a8
}<|MERGE_RESOLUTION|>--- conflicted
+++ resolved
@@ -21,9 +21,7 @@
  */
 @FunctionalInterface
 public interface MessageHandlingFunction<T, R> {
-<<<<<<< HEAD
-    R apply(T param) throws Exception;
-=======
+
     R apply(T param, MessageMetadata messageMetadata) throws Exception;
->>>>>>> e42437a8
+
 }