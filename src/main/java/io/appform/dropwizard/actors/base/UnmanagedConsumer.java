package io.appform.dropwizard.actors.base;

import com.fasterxml.jackson.databind.ObjectMapper;
import com.google.common.collect.Lists;
import com.rabbitmq.client.Channel;
import io.appform.dropwizard.actors.actor.ActorConfig;
import io.appform.dropwizard.actors.actor.MessageHandlingFunction;
import io.appform.dropwizard.actors.base.utils.NamingUtils;
import io.appform.dropwizard.actors.connectivity.RMQConnection;
import io.appform.dropwizard.actors.exceptionhandler.ExceptionHandlingFactory;
import io.appform.dropwizard.actors.exceptionhandler.handlers.ExceptionHandler;
import io.appform.dropwizard.actors.retry.RetryStrategy;
import io.appform.dropwizard.actors.retry.RetryStrategyFactory;
import lombok.extern.slf4j.Slf4j;

import java.util.List;
import java.util.function.Function;

@Slf4j
public class UnmanagedConsumer<Message> {

    private final String name;
    private final ActorConfig config;
    private final RMQConnection connection;
    private final ObjectMapper mapper;
    private final Class<? extends Message> clazz;
    private final int prefetchCount;
    private final MessageHandlingFunction<Message, Boolean> handlerFunction;
    private final Function<Throwable, Boolean> errorCheckFunction;
    private final String queueName;
    private final RetryStrategy retryStrategy;
    private final ExceptionHandler exceptionHandler;

    private List<Handler<Message>> handlers = Lists.newArrayList();

    public UnmanagedConsumer(final String name,
                             final ActorConfig config,
                             final RMQConnection connection,
                             final ObjectMapper mapper,
                             final RetryStrategyFactory retryStrategyFactory,
                             final ExceptionHandlingFactory exceptionHandlingFactory,
                             final Class<? extends Message> clazz,
                             final MessageHandlingFunction<Message, Boolean> handlerFunction,
                             final Function<Throwable, Boolean> errorCheckFunction) {
        this.name = NamingUtils.prefixWithNamespace(name);
        this.config = config;
        this.connection = connection;
        this.mapper = mapper;
        this.clazz = clazz;
        this.prefetchCount = config.getPrefetchCount();
        this.handlerFunction = handlerFunction;
        this.errorCheckFunction = errorCheckFunction;
        this.queueName = NamingUtils.queueName(config.getPrefix(), name);
        this.retryStrategy = retryStrategyFactory.create(config.getRetryConfig());
        this.exceptionHandler = exceptionHandlingFactory.create(config.getExceptionHandlerConfig());
    }

    public void start() throws Exception {
        for (int i = 1; i <= config.getConcurrency(); i++) {
            Channel consumeChannel = connection.newChannel();
<<<<<<< HEAD
            final Handler handler = new Handler(consumeChannel, mapper, clazz, prefetchCount);
            String queueNameForConsumption;
            if (config.isSharded()) {
                queueNameForConsumption = NamingUtils.getShardedQueueName(queueName, i % config.getShardCount());
            } else {
                queueNameForConsumption = queueName;
            } final String tag = consumeChannel.basicConsume(queueNameForConsumption, false, handler);
=======
            final Handler<Message> handler = new Handler<>(consumeChannel, mapper, clazz,
                    prefetchCount, errorCheckFunction, retryStrategy, exceptionHandler, handlerFunction);
            final String tag = consumeChannel.basicConsume(queueName, false, handler);
>>>>>>> e81b618e
            handler.setTag(tag);
            handlers.add(handler);
            log.info("Started consumer {} of type {}", i, name);
        }
    }

    public void stop() {
        handlers.forEach(handler -> {
            try {
                final Channel channel = handler.getChannel();
                channel.basicCancel(handler.getTag());
                channel.close();
                log.info("Consumer channel {} closed.", name);
            } catch (Exception e) {
                log.error(String.format("Error cancelling consumer: %s", handler.getTag()), e);
            }
        });
    }

}<|MERGE_RESOLUTION|>--- conflicted
+++ resolved
@@ -33,11 +33,8 @@
 
     private List<Handler<Message>> handlers = Lists.newArrayList();
 
-    public UnmanagedConsumer(final String name,
-                             final ActorConfig config,
-                             final RMQConnection connection,
-                             final ObjectMapper mapper,
-                             final RetryStrategyFactory retryStrategyFactory,
+    public UnmanagedConsumer(final String name, final ActorConfig config, final RMQConnection connection,
+                             final ObjectMapper mapper, final RetryStrategyFactory retryStrategyFactory,
                              final ExceptionHandlingFactory exceptionHandlingFactory,
                              final Class<? extends Message> clazz,
                              final MessageHandlingFunction<Message, Boolean> handlerFunction,
@@ -58,19 +55,15 @@
     public void start() throws Exception {
         for (int i = 1; i <= config.getConcurrency(); i++) {
             Channel consumeChannel = connection.newChannel();
-<<<<<<< HEAD
-            final Handler handler = new Handler(consumeChannel, mapper, clazz, prefetchCount);
+            final Handler<Message> handler =
+                    new Handler<>(consumeChannel, mapper, clazz, prefetchCount, errorCheckFunction, retryStrategy,
+                                  exceptionHandler, handlerFunction);
             String queueNameForConsumption;
             if (config.isSharded()) {
                 queueNameForConsumption = NamingUtils.getShardedQueueName(queueName, i % config.getShardCount());
             } else {
                 queueNameForConsumption = queueName;
             } final String tag = consumeChannel.basicConsume(queueNameForConsumption, false, handler);
-=======
-            final Handler<Message> handler = new Handler<>(consumeChannel, mapper, clazz,
-                    prefetchCount, errorCheckFunction, retryStrategy, exceptionHandler, handlerFunction);
-            final String tag = consumeChannel.basicConsume(queueName, false, handler);
->>>>>>> e81b618e
             handler.setTag(tag);
             handlers.add(handler);
             log.info("Started consumer {} of type {}", i, name);
