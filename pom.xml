--- conflicted
+++ resolved
@@ -6,19 +6,7 @@
 
     <groupId>io.dropwizard.actors</groupId>
     <artifactId>dropwizard-rabbitmq-actors</artifactId>
-<<<<<<< HEAD
-    <version>1.1.4-4-SNAPSHOT</version>
-=======
-    <version>1.2.2</version>
-    <distributionManagement>
-        <repository>
-            <id>clojars</id>
-            <name>Clojars repository</name>
-            <url>https://clojars.org/repo</url>
-        </repository>
-    </distributionManagement>
->>>>>>> d95fb84e
-
+    <version>1.2.2-1-SNAPSHOT</version>
     <scm>
         <connection>scm:git:https://github.com/santanusinha/dropwizard-rabbitmq-actors.git</connection>
         <developerConnection>scm:git:https://github.com/santanusinha/dropwizard-rabbitmq-actors.git</developerConnection>
@@ -44,7 +32,6 @@
     </developers>
 
     <repositories>
-<<<<<<< HEAD
         <repository>
             <id>clojars</id>
             <name>Clojars repository</name>
@@ -53,8 +40,6 @@
     </repositories>
 
     <distributionManagement>
-=======
->>>>>>> d95fb84e
         <repository>
             <id>clojars</id>
             <name>Clojars repository</name>
